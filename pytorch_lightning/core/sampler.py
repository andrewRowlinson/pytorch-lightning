# Copyright The PyTorch Lightning team.
#
# Licensed under the Apache License, Version 2.0 (the "License");
# you may not use this file except in compliance with the License.
# You may obtain a copy of the License at
#
#     http://www.apache.org/licenses/LICENSE-2.0
#
# Unless required by applicable law or agreed to in writing, software
# distributed under the License is distributed on an "AS IS" BASIS,
# WITHOUT WARRANTIES OR CONDITIONS OF ANY KIND, either express or implied.
# See the License for the specific language governing permissions and
# limitations under the License.

from torch.utils.data import IterableDataset
from torch.utils.data.dataloader import DataLoader
from torch.utils.data.sampler import BatchSampler


class LightningBatchSampler(BatchSampler):
    """
    This sampler is used to capture indices from the sampler.
    """

    batch_indices = None

    def __iter__(self):
        batch = []
        for idx in self.sampler:
            batch.append(idx)
            if len(batch) == self.batch_size:
                self.batch_indices = batch
                yield batch
                batch = []
        if len(batch) > 0 and not self.drop_last:
            self.batch_indices = batch
            yield batch

    @staticmethod
    def to_new_dataloader(dataloader) -> DataLoader:
        dataset = dataloader.dataset
        if isinstance(dataset, IterableDataset):
            return dataloader

        if getattr(dataloader, "dataset", None) is not None and getattr(dataloader, "sampler", None) is not None:
<<<<<<< HEAD
            dataloader = type(dataloader)(
                dataloader.dataset,
                batch_size=1,
                shuffle=None,
                sampler=None,
                batch_sampler=LightningBatchSampler(dataloader.sampler, dataloader.batch_size, dataloader.drop_last),
                num_workers=getattr(dataloader, "num_workers", None),
                collate_fn=getattr(dataloader, "collate_fn", None),
                pin_memory=getattr(dataloader, "pin_memory", False),
                drop_last=getattr(dataloader, "drop_last", False),
                timeout=getattr(dataloader, "timeout", 0),
                worker_init_fn=getattr(dataloader, "worker_init_fn", None),
                multiprocessing_context=getattr(dataloader, "multiprocessing_context", None),
            )
=======
            dl_args = {
                "batch_size": 1,
                "sampler": None,
                "batch_sampler": LightningBatchSampler(dataloader.sampler, dataloader.batch_size, dataloader.drop_last),
                "num_workers": getattr(dataloader, "num_workers", 0),
                "collate_fn": getattr(dataloader, "collate_fn", None),
                "pin_memory": getattr(dataloader, "pin_memory", False),
                "drop_last": getattr(dataloader, "pin_memory", None),
                "timeout": getattr(dataloader, "timeout", 0),
                "worker_init_fn": getattr(dataloader, "worker_init_fn", None),
                "multiprocessing_context": getattr(dataloader, "multiprocessing_context", None),
            }

            dataset = dataloader.dataset
            dataloader = type(dataloader)(dataset, **dl_args)
>>>>>>> b0962372
        return dataloader<|MERGE_RESOLUTION|>--- conflicted
+++ resolved
@@ -38,27 +38,11 @@
 
     @staticmethod
     def to_new_dataloader(dataloader) -> DataLoader:
-        dataset = dataloader.dataset
-        if isinstance(dataset, IterableDataset):
+        dataset = getattr(dataloader, "dataset", None)
+        if dataset is None or isinstance(dataset, IterableDataset):
             return dataloader
 
-        if getattr(dataloader, "dataset", None) is not None and getattr(dataloader, "sampler", None) is not None:
-<<<<<<< HEAD
-            dataloader = type(dataloader)(
-                dataloader.dataset,
-                batch_size=1,
-                shuffle=None,
-                sampler=None,
-                batch_sampler=LightningBatchSampler(dataloader.sampler, dataloader.batch_size, dataloader.drop_last),
-                num_workers=getattr(dataloader, "num_workers", None),
-                collate_fn=getattr(dataloader, "collate_fn", None),
-                pin_memory=getattr(dataloader, "pin_memory", False),
-                drop_last=getattr(dataloader, "drop_last", False),
-                timeout=getattr(dataloader, "timeout", 0),
-                worker_init_fn=getattr(dataloader, "worker_init_fn", None),
-                multiprocessing_context=getattr(dataloader, "multiprocessing_context", None),
-            )
-=======
+        if getattr(dataloader, "sampler", None) is not None:
             dl_args = {
                 "batch_size": 1,
                 "sampler": None,
@@ -74,5 +58,4 @@
 
             dataset = dataloader.dataset
             dataloader = type(dataloader)(dataset, **dl_args)
->>>>>>> b0962372
         return dataloader